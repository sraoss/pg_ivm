CREATE EXTENSION pg_ivm;
GRANT ALL ON SCHEMA public TO public;

-- create a table to use as a basis for views and materialized views in various combinations
CREATE TABLE mv_base_a (i int, j int);
INSERT INTO mv_base_a VALUES
  (1,10),
  (2,20),
  (3,30),
  (4,40),
  (5,50);
CREATE TABLE mv_base_b (i int, k int);
INSERT INTO mv_base_b VALUES
  (1,101),
  (2,102),
  (3,103),
  (4,104);

SELECT create_immv('mv_ivm_1', 'SELECT i,j,k FROM mv_base_a a INNER JOIN mv_base_b b USING(i)');
SELECT * FROM mv_ivm_1 ORDER BY 1,2,3;

-- immediate maintenance
BEGIN;
INSERT INTO mv_base_b VALUES(5,105);
SELECT * FROM mv_ivm_1 ORDER BY 1,2,3;
UPDATE mv_base_a SET j = 0 WHERE i = 1;
SELECT * FROM mv_ivm_1 ORDER BY 1,2,3;
DELETE FROM mv_base_b WHERE (i,k) = (5,105);
SELECT * FROM mv_ivm_1 ORDER BY 1,2,3;
ROLLBACK;
SELECT * FROM mv_ivm_1 ORDER BY 1,2,3;

-- TRUNCATE a base table in join views
BEGIN;
TRUNCATE mv_base_a;
SELECT * FROM mv_ivm_1;
ROLLBACK;

BEGIN;
TRUNCATE mv_base_b;
SELECT * FROM mv_ivm_1;
ROLLBACK;

-- some query syntax
BEGIN;
CREATE FUNCTION ivm_func() RETURNS int LANGUAGE 'sql'
       AS 'SELECT 1' IMMUTABLE;
SELECT create_immv('mv_ivm_func', 'SELECT * FROM ivm_func()');
SELECT create_immv('mv_ivm_no_tbl', 'SELECT 1');
ROLLBACK;

-- result of materialized view have DISTINCT clause or the duplicate result.
BEGIN;
SELECT create_immv('mv_ivm_duplicate', 'SELECT j FROM mv_base_a');
SELECT create_immv('mv_ivm_distinct', 'SELECT DISTINCT j FROM mv_base_a');
INSERT INTO mv_base_a VALUES(6,20);
SELECT * FROM mv_ivm_duplicate ORDER BY 1;
SELECT * FROM mv_ivm_distinct ORDER BY 1;
DELETE FROM mv_base_a WHERE (i,j) = (2,20);
SELECT * FROM mv_ivm_duplicate ORDER BY 1;
SELECT * FROM mv_ivm_distinct ORDER BY 1;
ROLLBACK;

-- support SUM(), COUNT() and AVG() aggregate functions
BEGIN;
SELECT create_immv('mv_ivm_agg', 'SELECT i, SUM(j), COUNT(i), AVG(j) FROM mv_base_a GROUP BY i');
SELECT * FROM mv_ivm_agg ORDER BY 1,2,3,4;
INSERT INTO mv_base_a VALUES(2,100);
SELECT * FROM mv_ivm_agg ORDER BY 1,2,3,4;
UPDATE mv_base_a SET j = 200 WHERE (i,j) = (2,100);
SELECT * FROM mv_ivm_agg ORDER BY 1,2,3,4;
DELETE FROM mv_base_a WHERE (i,j) = (2,200);
SELECT * FROM mv_ivm_agg ORDER BY 1,2,3,4;
ROLLBACK;

-- support COUNT(*) aggregate function
BEGIN;
SELECT create_immv('mv_ivm_agg', 'SELECT i, SUM(j), COUNT(*) FROM mv_base_a GROUP BY i');
SELECT * FROM mv_ivm_agg ORDER BY 1,2,3;
INSERT INTO mv_base_a VALUES(2,100);
SELECT * FROM mv_ivm_agg ORDER BY 1,2,3;
ROLLBACK;

-- TRUNCATE a base table in aggregate views
BEGIN;
SELECT create_immv('mv_ivm_agg', 'SELECT i, SUM(j), COUNT(*) FROM mv_base_a GROUP BY i');
TRUNCATE mv_base_a;
SELECT sum, count FROM mv_ivm_agg;
SELECT i, SUM(j), COUNT(*) FROM mv_base_a GROUP BY i;
ROLLBACK;

-- support aggregate functions without GROUP clause
BEGIN;
SELECT create_immv('mv_ivm_group',  'SELECT SUM(j), COUNT(j), AVG(j) FROM mv_base_a');
SELECT * FROM mv_ivm_group ORDER BY 1;
INSERT INTO mv_base_a VALUES(6,60);
SELECT * FROM mv_ivm_group ORDER BY 1;
DELETE FROM mv_base_a;
SELECT * FROM mv_ivm_group ORDER BY 1;
ROLLBACK;

-- TRUNCATE a base table in aggregate views without GROUP clause
BEGIN;
SELECT create_immv('mv_ivm_group', 'SELECT SUM(j), COUNT(j), AVG(j) FROM mv_base_a');
TRUNCATE mv_base_a;
SELECT sum, count, avg FROM mv_ivm_group;
SELECT SUM(j), COUNT(j), AVG(j) FROM mv_base_a;
ROLLBACK;

-- resolved issue: When use AVG() function and values is indivisible, result of AVG() is incorrect.
BEGIN;
SELECT create_immv('mv_ivm_avg_bug', 'SELECT i, SUM(j), COUNT(j), AVG(j) FROM mv_base_A GROUP BY i');
SELECT * FROM mv_ivm_avg_bug ORDER BY 1,2,3;
INSERT INTO mv_base_a VALUES
  (1,0),
  (1,0),
  (2,30),
  (2,30);
SELECT * FROM mv_ivm_avg_bug ORDER BY 1,2,3;
DELETE FROM mv_base_a WHERE (i,j) = (1,0);
DELETE FROM mv_base_a WHERE (i,j) = (2,30);
SELECT * FROM mv_ivm_avg_bug ORDER BY 1,2,3;
ROLLBACK;

-- support MIN(), MAX() aggregate functions
BEGIN;
SELECT create_immv('mv_ivm_min_max(i, min_j, max_j)', 'SELECT i, MIN(j), MAX(j)  FROM mv_base_a GROUP BY i');
SELECT * FROM mv_ivm_min_max ORDER BY 1,2,3;
INSERT INTO mv_base_a VALUES
  (1,11), (1,12),
  (2,21), (2,22),
  (3,31), (3,32),
  (4,41), (4,42),
  (5,51), (5,52);
SELECT * FROM mv_ivm_min_max ORDER BY 1,2,3;
DELETE FROM mv_base_a WHERE (i,j) IN ((1,10), (2,21), (3,32));
SELECT * FROM mv_ivm_min_max ORDER BY 1,2,3;
ROLLBACK;

-- support MIN(), MAX() aggregate functions without GROUP clause
BEGIN;
SELECT create_immv('mv_ivm_min_max(min_j, max_j)', 'SELECT MIN(j), MAX(j)  FROM mv_base_a');
SELECT * FROM mv_ivm_min_max;
INSERT INTO mv_base_a VALUES
  (0,0), (6,60), (7,70);
SELECT * FROM mv_ivm_min_max;
DELETE FROM mv_base_a WHERE (i,j) IN ((0,0), (7,70));
SELECT * FROM mv_ivm_min_max;
DELETE FROM mv_base_a;
SELECT * FROM mv_ivm_min_max;
ROLLBACK;

-- Test MIN/MAX after search_path change
BEGIN;
SELECT create_immv('mv_ivm_min', 'SELECT MIN(j) FROM mv_base_a');
SELECT * FROM mv_ivm_min ORDER BY 1,2,3;

CREATE SCHEMA myschema;
GRANT ALL ON SCHEMA myschema TO public;
CREATE TABLE myschema.mv_base_a (j int);
INSERT INTO myschema.mv_base_a VALUES (1);

DELETE FROM mv_base_a WHERE (i,j) = (1,10);
SELECT * FROM mv_ivm_min ORDER BY 1,2,3;

SET search_path TO myschema,public,pg_catalog;
DELETE FROM public.mv_base_a WHERE (i,j) = (2,20);
SELECT * FROM mv_ivm_min ORDER BY 1,2,3;
ROLLBACK;

-- aggregate views with column names specified
BEGIN;
SELECT create_immv('mv_ivm_agg(a)', 'SELECT i, SUM(j) FROM mv_base_a GROUP BY i');
INSERT INTO mv_base_a VALUES (1,100), (2,200), (3,300);
UPDATE mv_base_a SET j = 2000 WHERE (i,j) = (2,20);
DELETE FROM mv_base_a WHERE (i,j) = (3,30);
SELECT * FROM mv_ivm_agg ORDER BY 1,2;
ROLLBACK;
BEGIN;
SELECT create_immv('mv_ivm_agg(a,b)', 'SELECT i, SUM(j) FROM mv_base_a GROUP BY i');
INSERT INTO mv_base_a VALUES (1,100), (2,200), (3,300);
UPDATE mv_base_a SET j = 2000 WHERE (i,j) = (2,20);
DELETE FROM mv_base_a WHERE (i,j) = (3,30);
SELECT * FROM mv_ivm_agg ORDER BY 1,2;
ROLLBACK;
BEGIN;
SELECT create_immv('mv_ivm_agg(a,b,c)', 'SELECT i, SUM(j) FROM mv_base_a GROUP BY i');
ROLLBACK;

-- support self join view and multiple change on the same table
BEGIN;
CREATE TABLE base_t (i int, v int);
INSERT INTO base_t VALUES (1, 10), (2, 20), (3, 30);
SELECT create_immv('mv_self(v1, v2)',
 'SELECT t1.v, t2.v FROM base_t AS t1 JOIN base_t AS t2 ON t1.i = t2.i');
SELECT * FROM mv_self ORDER BY v1;
INSERT INTO base_t VALUES (4,40);
DELETE FROM base_t WHERE i = 1;
UPDATE base_t SET v = v*10 WHERE i=2;
SELECT * FROM mv_self ORDER BY v1;
WITH
 ins_t1 AS (INSERT INTO base_t VALUES (5,50) RETURNING 1),
 ins_t2 AS (INSERT INTO base_t VALUES (6,60) RETURNING 1),
 upd_t AS (UPDATE base_t SET v = v + 100  RETURNING 1),
 dlt_t AS (DELETE FROM base_t WHERE i IN (4,5)  RETURNING 1)
SELECT NULL;
SELECT * FROM mv_self ORDER BY v1;

--- with sub-transactions
SAVEPOINT p1;
INSERT INTO base_t VALUES (7,70);
RELEASE SAVEPOINT p1;
INSERT INTO base_t VALUES (7,77);
SELECT * FROM mv_self ORDER BY v1, v2;

ROLLBACK;

-- support simultaneous table changes
BEGIN;
CREATE TABLE base_r (i int, v int);
CREATE TABLE base_s (i int, v int);
INSERT INTO base_r VALUES (1, 10), (2, 20), (3, 30);
INSERT INTO base_s VALUES (1, 100), (2, 200), (3, 300);
SELECT create_immv('mv(v1, v2)', 'SELECT r.v, s.v FROM base_r AS r JOIN base_s AS s USING(i)');;
SELECT * FROM mv ORDER BY v1;
WITH
 ins_r AS (INSERT INTO base_r VALUES (1,11) RETURNING 1),
 ins_r2 AS (INSERT INTO base_r VALUES (3,33) RETURNING 1),
 ins_s AS (INSERT INTO base_s VALUES (2,222) RETURNING 1),
 upd_r AS (UPDATE base_r SET v = v + 1000 WHERE i = 2 RETURNING 1),
 dlt_s AS (DELETE FROM base_s WHERE i = 3 RETURNING 1)
SELECT NULL;
SELECT * FROM mv ORDER BY v1;

-- support foreign reference constraints
BEGIN;
CREATE TABLE ri1 (i int PRIMARY KEY);
CREATE TABLE ri2 (i int PRIMARY KEY REFERENCES ri1(i) ON UPDATE CASCADE ON DELETE CASCADE, v int);
INSERT INTO ri1 VALUES (1),(2),(3);
INSERT INTO ri2 VALUES (1),(2),(3);
SELECT create_immv('mv_ri(i1, i2)', 'SELECT ri1.i, ri2.i FROM ri1 JOIN ri2 USING(i)');
SELECT * FROM mv_ri ORDER BY i1;
UPDATE ri1 SET i=10 where i=1;
DELETE FROM ri1 WHERE i=2;
SELECT * FROM mv_ri ORDER BY i2;
ROLLBACK;

-- support subquery for using EXISTS()
BEGIN;
SELECT create_immv('mv_ivm_exists_subquery', 'SELECT a.i, a.j FROM mv_base_a a WHERE EXISTS(SELECT 1 FROM mv_base_b b WHERE a.i = b.i)');
SELECT create_immv('mv_ivm_exists_subquery2', 'SELECT a.i,a.j FROM mv_base_a a WHERE EXISTS(SELECT 1 FROM mv_base_b b WHERE a.i = b.i) AND a.i > 2');
SELECT * FROM mv_ivm_exists_subquery ORDER BY i, j;
SELECT * FROM mv_ivm_exists_subquery2 ORDER BY i, j;
INSERT INTO mv_base_a VALUES(1,10),(6,60),(3,30),(3,300);
SELECT * FROM mv_ivm_exists_subquery ORDER BY i, j;
SELECT * FROM mv_ivm_exists_subquery2 ORDER BY i, j;
INSERT INTO mv_base_b VALUES(1,101);
INSERT INTO mv_base_b VALUES(1,111);
INSERT INTO mv_base_b VALUES(2,102);
INSERT INTO mv_base_b VALUES(6,106);
SELECT * FROM mv_ivm_exists_subquery ORDER BY i, j;
SELECT * FROM mv_ivm_exists_subquery2 ORDER BY i, j;
UPDATE mv_base_a SET i = 1 WHERE j =60;
UPDATE mv_base_b SET i = 10  WHERE k = 101;
UPDATE mv_base_b SET k = 1002 WHERE k = 102;
SELECT * FROM mv_ivm_exists_subquery ORDER BY i, j;
SELECT * FROM mv_ivm_exists_subquery2 ORDER BY i, j;
DELETE FROM mv_base_a WHERE (i,j) = (1,60);
DELETE FROM mv_base_b WHERE i = 2;
SELECT * FROM mv_ivm_exists_subquery ORDER BY i, j;
SELECT * FROM mv_ivm_exists_subquery2 ORDER BY i, j;
--- EXISTS subquery with tuple duplication and DISTINCT
SELECT create_immv('mv_ivm_exists_subquery_distinct', 'SELECT DISTINCT a.i, a.j FROM mv_base_a a WHERE EXISTS(SELECT 1 FROM mv_base_b b WHERE a.i = b.i)');
DELETE FROM mv_base_b WHERE i = 1 or i = 3;
INSERT INTO mv_base_b VALUES (1,100), (3,300);
SELECT * FROM mv_ivm_exists_subquery ORDER BY i, j;
SELECT * FROM mv_ivm_exists_subquery_distinct ORDER BY i, j;
ROLLBACK;

-- support simple subquery in FROM clause
BEGIN;
SELECT create_immv('mv_ivm_subquery', 'SELECT a.i,a.j FROM mv_base_a a,( SELECT * FROM mv_base_b) b WHERE a.i = b.i');
INSERT INTO mv_base_a VALUES(2,20);
INSERT INTO mv_base_b VALUES(3,300);
SELECT * FROM mv_ivm_subquery ORDER BY i,j;
ROLLBACK;

-- disallow non-simple subqueries
SELECT create_immv('mv_ivm_subquery', 'SELECT a.i,a.j FROM mv_base_a a, (SELECT i, COUNT(*) FROM mv_base_b GROUP BY i) b WHERE a.i = b.i');
SELECT create_immv('mv_ivm_subquery', 'SELECT a.i,a.j FROM mv_base_a a, (SELECT DISTINCT i FROM mv_base_b) b WHERE a.i = b.i');
SELECT create_immv('mv_ivm_subquery', 'SELECT i,j FROM mv_base_a WHERE i IN (SELECT i FROM mv_base_b WHERE k < 103 )');
SELECT create_immv('mv_ivm_subquery', 'SELECT i,j, (SELECT k FROM mv_base_b LIMIT 1) FROM mv_base_a a');
SELECT create_immv('mv_ivm_subquery', 'SELECT i,j, (SELECT k FROM mv_base_b LIMIT 1) + 1 FROM mv_base_a a');
SELECT create_immv('mv_ivm_subquery', 'SELECT * FROM generate_series(1, (SELECT k FROM mv_base_b LIMIT 1)) AS v');
SELECT create_immv('mv_ivm_subquery', 'SELECT a.j FROM mv_base_a a WHERE EXISTS(SELECT 1 FROM mv_base_b b WHERE a.i = b.i)');
SELECT create_immv('mv_ivm_subquery', 'SELECT a.i,a.j FROM mv_base_a a WHERE EXISTS(SELECT 1 FROM mv_base_b b WHERE a.i = b.i) OR a.i > 2');
SELECT create_immv('mv_ivm_subquery', 'SELECT a.j FROM mv_base_a a WHERE EXISTS(SELECT 1 FROM mv_base_a a2 WHERE EXISTS(SELECT 1 FROM mv_base_b b WHERE a2.i = b.i))');
SELECT create_immv('mv_ivm_subquery', 'SELECT EXISTS(SELECT 1 from mv_base_b) FROM mv_base_a a');
SELECT create_immv('mv_ivm_subquery', 'SELECT false OR EXISTS(SELECT 1 FROM mv_base_a) FROM mv_base_b');
SELECT create_immv('mv_ivm_subquery', 'SELECT * FROM generate_series(1, CASE EXISTS(SELECT 1 FROM mv_base_a) WHEN true THEN 100 ELSE 10 END), mv_base_b');
<<<<<<< HEAD
SELECT create_immv('mv_ivm_subquery', 'SELECT * FROM mv_base_a a WHERE CASE EXISTS(SELECT 1 FROM mv_base_b b WHERE a.i = b.i) WHEN true THEN false ELSE true END');
SELECT create_immv('mv_ivm_subquery', 'SELECT * FROM mv_base_a a WHERE true and CASE EXISTS(SELECT 1 FROM mv_base_b b WHERE a.i = b.i) WHEN true THEN false ELSE true END');

=======
>>>>>>> d67995c0
-- support join subquery in FROM clause
BEGIN;
SELECT create_immv('mv_ivm_join_subquery', 'SELECT i, j, k FROM ( SELECT i, a.j, b.k FROM mv_base_b b INNER JOIN mv_base_a a USING(i)) tmp');
WITH
 ai AS (INSERT INTO mv_base_a VALUES (1,11),(2,22) RETURNING 0),
 bi AS (INSERT INTO mv_base_b VALUES (1,111),(3,133) RETURNING 0),
 bd AS (DELETE FROM mv_base_b WHERE i = 4 RETURNING 0)
SELECT;
SELECT * FROM mv_ivm_join_subquery ORDER BY i,j,k;
ROLLBACK;
BEGIN;

-- nested subquery
SELECT create_immv('mv_ivm_join_subquery', 'SELECT i, j, k FROM ( SELECT i, a.j, b.k FROM mv_base_b b INNER JOIN (SELECT * FROM mv_base_a) a USING(i)) tmp');
WITH
 ai AS (INSERT INTO mv_base_a VALUES (1,11),(2,22) RETURNING 0),
 bi AS (INSERT INTO mv_base_b VALUES (1,111),(3,133) RETURNING 0),
 bd AS (DELETE FROM mv_base_b WHERE i = 4 RETURNING 0)
SELECT;
SELECT * FROM mv_ivm_join_subquery ORDER BY i,j,k;
ROLLBACK;

-- support simple CTE
BEGIN;
SELECT create_immv('mv_cte',
    'WITH b AS ( SELECT * FROM mv_base_b) SELECT a.i,a.j FROM mv_base_a a, b WHERE a.i = b.i');
INSERT INTO mv_base_a VALUES(2,20);
INSERT INTO mv_base_b VALUES(3,300);
SELECT * FROM mv_cte ORDER BY i,j;
ROLLBACK;

BEGIN;
SELECT create_immv('mv_cte',
    'WITH a AS (SELECT * FROM mv_base_a), b AS ( SELECT * FROM mv_base_b) SELECT a.i,a.j FROM a, b WHERE a.i = b.i');
INSERT INTO mv_base_a VALUES(2,20);
INSERT INTO mv_base_b VALUES(3,300);
SELECT * FROM mv_cte ORDER BY i,j;
ROLLBACK;

BEGIN;
SELECT create_immv('mv_cte',
    'WITH b AS ( SELECT * FROM mv_base_b) SELECT v.i,v.j FROM (WITH a AS (SELECT * FROM mv_base_a) SELECT a.i,a.j FROM a, b WHERE a.i = b.i) v');
INSERT INTO mv_base_a VALUES(2,20);
INSERT INTO mv_base_b VALUES(3,300);
SELECT * FROM mv_cte ORDER BY i,j;
ROLLBACK;

BEGIN;
SELECT create_immv('mv_cte',
    'SELECT * FROM (WITH a AS (SELECT * FROM mv_base_a), b AS ( SELECT * FROM mv_base_b) SELECT a.i,a.j FROM a, b WHERE a.i = b.i) v');
INSERT INTO mv_base_a VALUES(2,20);
INSERT INTO mv_base_b VALUES(3,300);
SELECT * FROM mv_cte ORDER BY i,j;
ROLLBACK;

BEGIN;
SELECT create_immv('mv_cte',
    'WITH b AS ( SELECT * FROM (SELECT * FROM mv_base_b) b2) SELECT v.i,v.j FROM (WITH a AS (SELECT * FROM mv_base_a) SELECT a.i,a.j FROM a, b WHERE a.i = b.i) v');
INSERT INTO mv_base_a VALUES(2,20);
INSERT INTO mv_base_b VALUES(3,300);
SELECT * FROM mv_cte ORDER BY i,j;
ROLLBACK;

BEGIN;
SELECT create_immv('mv_cte',
    'WITH x AS ( SELECT i, a.j, b.k FROM mv_base_b b INNER JOIN mv_base_a a USING(i)) SELECT * FROM x');
WITH
 ai AS (INSERT INTO mv_base_a VALUES (1,11),(2,22) RETURNING 0),
 bi AS (INSERT INTO mv_base_b VALUES (1,111),(3,133) RETURNING 0),
 bd AS (DELETE FROM mv_base_b WHERE i = 4 RETURNING 0)
SELECT;
SELECT * FROM mv_cte ORDER BY i,j,k;
ROLLBACK;

-- nested CTE
BEGIN;
SELECT create_immv('mv_ivm_nested_cte', 'WITH v AS ( WITH a AS (SELECT * FROM mv_base_a) SELECT i, a.j, b.k FROM mv_base_b b INNER JOIN a USING(i)) SELECT * FROM v');
WITH
 ai AS (INSERT INTO mv_base_a VALUES (1,11),(2,22) RETURNING 0),
 bi AS (INSERT INTO mv_base_b VALUES (1,111),(3,133) RETURNING 0),
 bd AS (DELETE FROM mv_base_b WHERE i = 4 RETURNING 0)
SELECT;
SELECT * FROM mv_ivm_nested_cte ORDER BY i,j,k;
ROLLBACK;

-- Multiply-referenced CTE
BEGIN;
CREATE TABLE base_t (i int, v int);
INSERT INTO base_t VALUES (1, 10), (2, 20), (3, 30);
SELECT create_immv('mv_cte_multi(v1, v2)',
 'WITH t AS (SELECT * FROM base_t) SELECT t1.v, t2.v FROM t AS t1 JOIN t AS t2 ON t1.i = t2.i');
SELECT * FROM mv_cte_multi ORDER BY v1;
INSERT INTO base_t VALUES (4,40);
DELETE FROM base_t WHERE i = 1;
UPDATE base_t SET v = v*10 WHERE i=2;
SELECT * FROM mv_cte_multi ORDER BY v1;
WITH
 ins_t1 AS (INSERT INTO base_t VALUES (5,50) RETURNING 1),
 ins_t2 AS (INSERT INTO base_t VALUES (6,60) RETURNING 1),
 upd_t AS (UPDATE base_t SET v = v + 100  RETURNING 1),
 dlt_t AS (DELETE FROM base_t WHERE i IN (4,5)  RETURNING 1)
SELECT NULL;
SELECT * FROM mv_cte_multi ORDER BY v1;
ROLLBACK;

--- disallow not-simple CTE
SELECT create_immv('mv_cte_fail', 'WITH b AS (SELECT i, COUNT(*) FROM mv_base_b GROUP BY i) SELECT a.i,a.j FROM mv_base_a a, b WHERE a.i = b.i');
SELECT create_immv('mv_cte_fail', 'WITH b AS (SELECT DISTINCT i FROM mv_base_b) SELECT a.i,a.j FROM mv_base_a a, b WHERE a.i = b.i');
SELECT create_immv('mv_cte_fail', 'WITH a AS (SELECT i, j FROM mv_base_a) SELECT a.i,a.j FROM a WHERE EXISTS(WITH b AS (SELECT i FROM mv_base_b) SELECT 1 FROM b WHERE a.i = b.i)');

-- unreferenced CTE
SELECT create_immv('mv_cte_fail', 'WITH b AS (SELECT * FROM mv_base_b) SELECT * FROM mv_base_a a');

-- views including NULL
BEGIN;
CREATE TABLE base_t (i int, v int);
INSERT INTO base_t VALUES (1,10),(2, NULL);
SELECT create_immv('mv', 'SELECT * FROM base_t');
SELECT * FROM mv ORDER BY i;
UPDATE base_t SET v = 20 WHERE i = 2;
SELECT * FROM mv ORDER BY i;
ROLLBACK;

BEGIN;
CREATE TABLE base_t (i int);
SELECT create_immv('mv', 'SELECT * FROM base_t');
SELECT * FROM mv ORDER BY i;
INSERT INTO base_t VALUES (1),(NULL);
SELECT * FROM mv ORDER BY i;
ROLLBACK;

BEGIN;
CREATE TABLE base_t (i int, v int);
INSERT INTO base_t VALUES (NULL, 1), (NULL, 2), (1, 10), (1, 20);
SELECT create_immv('mv', 'SELECT i, sum(v) FROM base_t GROUP BY i');
SELECT * FROM mv ORDER BY i;
UPDATE base_t SET v = v * 10;
SELECT * FROM mv ORDER BY i;
ROLLBACK;

BEGIN;
CREATE TABLE base_t (i int, v int);
INSERT INTO base_t VALUES (NULL, 1), (NULL, 2), (NULL, 3), (NULL, 4), (NULL, 5);
SELECT create_immv('mv', 'SELECT i, min(v), max(v) FROM base_t GROUP BY i');
SELECT * FROM mv ORDER BY i;
DELETE FROM base_t WHERE v = 1;
SELECT * FROM mv ORDER BY i;
DELETE FROM base_t WHERE v = 3;
SELECT * FROM mv ORDER BY i;
DELETE FROM base_t WHERE v = 5;
SELECT * FROM mv ORDER BY i;
ROLLBACK;

-- IMMV containing user defined type
BEGIN;

CREATE TYPE mytype;
CREATE FUNCTION mytype_in(cstring)
 RETURNS mytype AS 'int4in'
 LANGUAGE INTERNAL STRICT IMMUTABLE;
CREATE FUNCTION mytype_out(mytype)
 RETURNS cstring AS 'int4out'
 LANGUAGE INTERNAL STRICT IMMUTABLE;
CREATE TYPE mytype (
 LIKE = int4,
 INPUT = mytype_in,
 OUTPUT = mytype_out
);

CREATE FUNCTION mytype_eq(mytype, mytype)
 RETURNS bool AS 'int4eq'
 LANGUAGE INTERNAL STRICT IMMUTABLE;
CREATE FUNCTION mytype_lt(mytype, mytype)
 RETURNS bool AS 'int4lt'
 LANGUAGE INTERNAL STRICT IMMUTABLE;
CREATE FUNCTION mytype_cmp(mytype, mytype)
 RETURNS integer AS 'btint4cmp'
 LANGUAGE INTERNAL STRICT IMMUTABLE;

CREATE OPERATOR = (
 leftarg = mytype, rightarg = mytype,
 procedure = mytype_eq);
CREATE OPERATOR < (
 leftarg = mytype, rightarg = mytype,
 procedure = mytype_lt);

CREATE OPERATOR CLASS mytype_ops
 DEFAULT FOR TYPE mytype USING btree AS
 OPERATOR        1       <,
 OPERATOR        3       = ,
 FUNCTION		1		mytype_cmp(mytype,mytype);

CREATE TABLE t_mytype (x mytype);
SELECT create_immv('mv_mytype',
 'SELECT * FROM t_mytype');
INSERT INTO t_mytype VALUES ('1'::mytype);
SELECT * FROM mv_mytype;

ROLLBACK;

-- outer join is not supported
SELECT create_immv('mv(a,b)',
    'SELECT a.i, b.i FROM mv_base_a a LEFT JOIN mv_base_b b ON a.i=b.i');

-- contain system column
SELECT create_immv('mv_ivm01', 'SELECT i,j,xmin FROM mv_base_a');
SELECT create_immv('mv_ivm02', 'SELECT i,j FROM mv_base_a WHERE xmin = ''610''');
SELECT create_immv('mv_ivm03', 'SELECT i,j,xmin::text AS x_min FROM mv_base_a');
SELECT create_immv('mv_ivm04', 'SELECT i,j,xidsend(xmin) AS x_min FROM mv_base_a');

-- contain ORDER BY
SELECT create_immv('mv_ivm07', 'SELECT i,j,k FROM mv_base_a a INNER JOIN mv_base_b b USING(i) ORDER BY i,j,k');
-- contain HAVING
SELECT create_immv('mv_ivm08', 'SELECT i,j,k FROM mv_base_a a INNER JOIN mv_base_b b USING(i) GROUP BY i,j,k HAVING SUM(i) > 5');
-- contain GROUP BY without aggregate
SELECT create_immv('mv_ivm08', 'SELECT i,j FROM mv_base_a GROUP BY i,j');

-- contain view or materialized view
CREATE VIEW b_view AS SELECT i,k FROM mv_base_b;
CREATE MATERIALIZED VIEW b_mview AS SELECT i,k FROM mv_base_b;
SELECT create_immv('mv_ivm07', 'SELECT a.i,a.j FROM mv_base_a a,b_view b WHERE a.i = b.i');
SELECT create_immv('mv_ivm08', 'SELECT a.i,a.j FROM mv_base_a a,b_mview b WHERE a.i = b.i');

-- contain mutable functions
SELECT create_immv('mv_ivm12', 'SELECT i,j FROM mv_base_a WHERE i = random()::int');

-- LIMIT/OFFSET is not supported
SELECT create_immv('mv_ivm13', 'SELECT i,j FROM mv_base_a LIMIT 10 OFFSET 5');

-- DISTINCT ON is not supported
SELECT create_immv('mv_ivm14', 'SELECT DISTINCT ON(i) i, j FROM mv_base_a');

-- TABLESAMPLE clause is not supported
SELECT create_immv('mv_ivm15', 'SELECT i, j FROM mv_base_a TABLESAMPLE SYSTEM(50)');

-- window functions are not supported
SELECT create_immv('mv_ivm16', 'SELECT *, cume_dist() OVER (ORDER BY i) AS rank FROM mv_base_a');

-- aggregate function with some options is not supported
SELECT create_immv('mv_ivm17', 'SELECT COUNT(*) FILTER(WHERE i < 3) FROM mv_base_a');
SELECT create_immv('mv_ivm18', 'SELECT COUNT(DISTINCT i)  FROM mv_base_a');
SELECT create_immv('mv_ivm19', 'SELECT array_agg(j ORDER BY i DESC) FROM mv_base_a');
SELECT create_immv('mv_ivm20', 'SELECT i,SUM(j) FROM mv_base_a GROUP BY GROUPING SETS((i),())');

-- inheritance parent is not supported
BEGIN;
CREATE TABLE parent (i int, v int);
CREATE TABLE child_a(options text) INHERITS(parent);
SELECT create_immv('mv_ivm21', 'SELECT * FROM parent');
ROLLBACK;

-- UNION statement is not supported
SELECT create_immv('mv_ivm22', 'SELECT i,j FROM mv_base_a UNION ALL SELECT i,k FROM mv_base_b');

-- DISTINCT clause in nested query are not supported
SELECT create_immv('mv_ivm23', 'SELECT * FROM (SELECT DISTINCT i,j FROM mv_base_a) AS tmp');;

-- empty target list is not allowed with IVM
SELECT create_immv('mv_ivm25', 'SELECT FROM mv_base_a');

-- FOR UPDATE/SHARE is not supported
SELECT create_immv('mv_ivm26', 'SELECT i,j FROM mv_base_a FOR UPDATE');
SELECT create_immv('mv_ivm27', 'SELECT * FROM (SELECT i,j FROM mv_base_a FOR UPDATE) AS tmp;');

-- tartget list cannot contain ivm column that start with '__ivm'
SELECT create_immv('mv_ivm28', 'SELECT i AS "__ivm_count__" FROM mv_base_a');

-- expressions specified in GROUP BY must appear in the target list.
SELECT create_immv('mv_ivm29', 'SELECT COUNT(i) FROM mv_base_a GROUP BY i;');

-- experssions containing an aggregate is not supported
SELECT create_immv('mv_ivm30', 'SELECT sum(i)*0.5 FROM mv_base_a');
SELECT create_immv('mv_ivm31', 'SELECT sum(i)/sum(j) FROM mv_base_a');

-- VALUES is not supported
SELECT create_immv('mv_ivm_only_values1', 'values(1)');
SELECT create_immv('mv_ivm_only_values2',  'SELECT * FROM (values(1)) AS tmp');


-- views containing base tables with Row Level Security
DROP USER IF EXISTS ivm_admin;
DROP USER IF EXISTS ivm_user;
CREATE USER ivm_admin;
CREATE USER ivm_user;

--- create a table with RLS
SET SESSION AUTHORIZATION ivm_admin;
CREATE TABLE rls_tbl(id int, data text, owner name);
INSERT INTO rls_tbl VALUES
  (1,'foo','ivm_user'),
  (2,'bar','postgres');
CREATE TABLE num_tbl(id int, num text);
INSERT INTO num_tbl VALUES
  (1,'one'),
  (2,'two'),
  (3,'three'),
  (4,'four'),
  (5,'five'),
  (6,'six');

--- Users can access only their own rows
CREATE POLICY rls_tbl_policy ON rls_tbl FOR SELECT TO PUBLIC USING(owner = current_user);
ALTER TABLE rls_tbl ENABLE ROW LEVEL SECURITY;
GRANT ALL on rls_tbl TO PUBLIC;
GRANT ALL on num_tbl TO PUBLIC;

--- create a view owned by ivm_user
SET SESSION AUTHORIZATION ivm_user;
SELECT create_immv('ivm_rls', 'SELECT * FROM rls_tbl');
SELECT id, data, owner FROM ivm_rls ORDER BY 1,2,3;
RESET SESSION AUTHORIZATION;

--- inserts rows owned by different users
INSERT INTO rls_tbl VALUES
  (3,'baz','ivm_user'),
  (4,'qux','postgres');
SELECT id, data, owner FROM ivm_rls ORDER BY 1,2,3;

--- combination of diffent kinds of commands
WITH
 i AS (INSERT INTO rls_tbl VALUES(5,'quux','postgres'), (6,'corge','ivm_user')),
 u AS (UPDATE rls_tbl SET owner = 'postgres' WHERE id = 1),
 u2 AS (UPDATE rls_tbl SET owner = 'ivm_user' WHERE id = 2)
SELECT;
SELECT id, data, owner FROM ivm_rls ORDER BY 1,2,3;

---
SET SESSION AUTHORIZATION ivm_user;
SELECT create_immv('ivm_rls2', 'SELECT * FROM rls_tbl JOIN num_tbl USING(id)');
RESET SESSION AUTHORIZATION;

WITH
 x AS (UPDATE rls_tbl SET data = data || '_2' where id in (3,4)),
 y AS (UPDATE num_tbl SET num = num || '_2' where id in (3,4))
SELECT;
SELECT * FROM ivm_rls2 ORDER BY 1,2,3;

DROP TABLE rls_tbl CASCADE;
DROP TABLE num_tbl CASCADE;

DROP USER ivm_user;
DROP USER ivm_admin;

-- automatic index creation
BEGIN;
CREATE TABLE base_a (i int primary key, j int);
CREATE TABLE base_b (i int primary key, j int);

--- group by: create an index
SELECT create_immv('mv_idx1', 'SELECT i, sum(j) FROM base_a GROUP BY i');

--- distinct: create an index
SELECT create_immv('mv_idx2', 'SELECT DISTINCT j FROM base_a');

--- with all pkey columns: create an index
SELECT create_immv('mv_idx3(i_a, i_b)', 'SELECT a.i, b.i FROM base_a a, base_b b');

--- missing some pkey columns: no index
SELECT create_immv('mv_idx4', 'SELECT j FROM base_a');
SELECT create_immv('mv_idx5', 'SELECT a.i, b.j FROM base_a a, base_b b');

--- subqueries
SELECT create_immv('mv_idx6(i_a, i_b)', 'SELECT a.i, b.i FROM (SELECT * FROM base_a) a, (SELECT * FROM base_b) b');
ROLLBACK;

-- type that doesn't have default operator class for access method btree
BEGIN;
CREATE TABLE table_json (j json);
SELECT create_immv('mv_json', 'SELECT * from table_json');
ROLLBACK;

-- prevent IMMV chanages
INSERT INTO mv_ivm_1 VALUES(1,1,1);
UPDATE  mv_ivm_1 SET k = 1 WHERE i = 1;
DELETE FROM mv_ivm_1;
TRUNCATE mv_ivm_1;

-- get_immv_def function
SELECT immvrelid, get_immv_def(immvrelid) FROM pg_ivm_immv ORDER BY 1;
-- mv_base_b is not immv
SELECT 'mv_base_b'::regclass, get_immv_def('mv_base_b');

DROP TABLE mv_base_b CASCADE;
DROP TABLE mv_base_a CASCADE;<|MERGE_RESOLUTION|>--- conflicted
+++ resolved
@@ -298,12 +298,9 @@
 SELECT create_immv('mv_ivm_subquery', 'SELECT EXISTS(SELECT 1 from mv_base_b) FROM mv_base_a a');
 SELECT create_immv('mv_ivm_subquery', 'SELECT false OR EXISTS(SELECT 1 FROM mv_base_a) FROM mv_base_b');
 SELECT create_immv('mv_ivm_subquery', 'SELECT * FROM generate_series(1, CASE EXISTS(SELECT 1 FROM mv_base_a) WHEN true THEN 100 ELSE 10 END), mv_base_b');
-<<<<<<< HEAD
 SELECT create_immv('mv_ivm_subquery', 'SELECT * FROM mv_base_a a WHERE CASE EXISTS(SELECT 1 FROM mv_base_b b WHERE a.i = b.i) WHEN true THEN false ELSE true END');
 SELECT create_immv('mv_ivm_subquery', 'SELECT * FROM mv_base_a a WHERE true and CASE EXISTS(SELECT 1 FROM mv_base_b b WHERE a.i = b.i) WHEN true THEN false ELSE true END');
 
-=======
->>>>>>> d67995c0
 -- support join subquery in FROM clause
 BEGIN;
 SELECT create_immv('mv_ivm_join_subquery', 'SELECT i, j, k FROM ( SELECT i, a.j, b.k FROM mv_base_b b INNER JOIN mv_base_a a USING(i)) tmp');
